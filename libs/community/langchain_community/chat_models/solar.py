"""Wrapper around Solar chat models."""

from typing import Dict

from langchain_core._api import deprecated
from langchain_core.pydantic_v1 import root_validator
from langchain_core.utils import get_from_dict_or_env

from langchain_community.chat_models import ChatOpenAI
from langchain_community.llms.solar import SOLAR_SERVICE_URL_BASE, SolarCommon


@deprecated(
<<<<<<< HEAD
    since="0.0.32", removal="0.2.0", alternative_import="langchain_upstage.ChatUpstage"
=======
    since="0.0.34", removal="0.2.0", alternative_import="langchain_upstage.ChatUpstage"
>>>>>>> d2346791
)
class SolarChat(SolarCommon, ChatOpenAI):
    """Wrapper around Solar large language models.
    To use, you should have the ``openai`` python package installed, and the
    environment variable ``SOLAR_API_KEY`` set with your API key.
    (Solar's chat API is compatible with OpenAI's SDK.)
    Referenced from https://console.upstage.ai/services/solar
    Example:
        .. code-block:: python

            from langchain_community.chat_models.solar import SolarChat

            solar = SolarChat(model="solar-1-mini-chat")
    """

    @root_validator()
    def validate_environment(cls, values: Dict) -> Dict:
        """Validate that the environment is set up correctly."""
        values["solar_api_key"] = get_from_dict_or_env(
            values, "solar_api_key", "SOLAR_API_KEY"
        )

        try:
            import openai

        except ImportError:
            raise ImportError(
                "Could not import openai python package. "
                "Please install it with `pip install openai`."
            )

        client_params = {
            "api_key": values["solar_api_key"],
            "base_url": (
                values["base_url"] if "base_url" in values else SOLAR_SERVICE_URL_BASE
            ),
        }

        if not values.get("client"):
            values["client"] = openai.OpenAI(**client_params).chat.completions
        if not values.get("async_client"):
            values["async_client"] = openai.AsyncOpenAI(
                **client_params
            ).chat.completions

        return values<|MERGE_RESOLUTION|>--- conflicted
+++ resolved
@@ -11,11 +11,7 @@
 
 
 @deprecated(
-<<<<<<< HEAD
-    since="0.0.32", removal="0.2.0", alternative_import="langchain_upstage.ChatUpstage"
-=======
     since="0.0.34", removal="0.2.0", alternative_import="langchain_upstage.ChatUpstage"
->>>>>>> d2346791
 )
 class SolarChat(SolarCommon, ChatOpenAI):
     """Wrapper around Solar large language models.
